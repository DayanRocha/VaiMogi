<<<<<<< HEAD
import { RoutePoint } from './realTimeTrackingService';
import { sanitizeString, createSafeElement } from '../utils/sanitizer';

interface NavigationOptions {
    destination: RoutePoint;
    origin?: { lat: number; lng: number };
    mode?: 'driving' | 'walking' | 'transit';
}

class NavigationService {
    private static instance: NavigationService;

    private constructor() { }

    static getInstance(): NavigationService {
        if (!NavigationService.instance) {
            NavigationService.instance = new NavigationService();
        }
        return NavigationService.instance;
    }

    // Abrir navegação no Google Maps
    openGoogleMaps(options: NavigationOptions): void {
        const { destination, origin, mode = 'driving' } = options;

        let url = 'https://www.google.com/maps/dir/';

        if (origin) {
            url += `${origin.lat},${origin.lng}/`;
        }

        url += `${destination.lat},${destination.lng}`;
        url += `/@${destination.lat},${destination.lng},15z`;
        url += `/data=!3m1!4b1!4m2!4m1!3e${this.getModeCode(mode)}`;

        window.open(url, '_blank');
    }

    // Abrir navegação no Waze
    openWaze(options: NavigationOptions): void {
        const { destination } = options;
        const url = `https://waze.com/ul?ll=${destination.lat}%2C${destination.lng}&navigate=yes`;
        window.open(url, '_blank');
    }

    // Abrir navegação no Apple Maps (iOS)
    openAppleMaps(options: NavigationOptions): void {
        const { destination, origin } = options;

        let url = 'http://maps.apple.com/?';

        if (origin) {
            url += `saddr=${origin.lat},${origin.lng}&`;
        }

        url += `daddr=${destination.lat},${destination.lng}`;
        url += '&dirflg=d'; // driving directions

        window.open(url, '_blank');
    }

    // Detectar plataforma e abrir app apropriado
    openNativeNavigation(options: NavigationOptions): void {
        const userAgent = navigator.userAgent.toLowerCase();

        if (userAgent.includes('iphone') || userAgent.includes('ipad')) {
            this.openAppleMaps(options);
        } else if (userAgent.includes('android')) {
            this.openGoogleMaps(options);
        } else {
            // Desktop - abrir Google Maps
            this.openGoogleMaps(options);
        }
    }

    // Obter código do modo de transporte para Google Maps
    private getModeCode(mode: string): string {
        switch (mode) {
            case 'driving':
                return '0';
            case 'walking':
                return '2';
            case 'transit':
                return '3';
            default:
                return '0';
        }
    }

    // Calcular distância entre dois pontos (em metros)
    calculateDistance(
        point1: { lat: number; lng: number },
        point2: { lat: number; lng: number }
    ): number {
        const R = 6371e3; // Raio da Terra em metros
        const φ1 = (point1.lat * Math.PI) / 180;
        const φ2 = (point2.lat * Math.PI) / 180;
        const Δφ = ((point2.lat - point1.lat) * Math.PI) / 180;
        const Δλ = ((point2.lng - point1.lng) * Math.PI) / 180;

        const a =
            Math.sin(Δφ / 2) * Math.sin(Δφ / 2) +
            Math.cos(φ1) * Math.cos(φ2) * Math.sin(Δλ / 2) * Math.sin(Δλ / 2);
        const c = 2 * Math.atan2(Math.sqrt(a), Math.sqrt(1 - a));

        return R * c;
    }

    // Verificar se está próximo de um ponto (dentro do raio especificado)
    isNearPoint(
        currentLocation: { lat: number; lng: number },
        targetPoint: { lat: number; lng: number },
        radiusMeters: number = 100
    ): boolean {
        const distance = this.calculateDistance(currentLocation, targetPoint);
        return distance <= radiusMeters;
    }

    // Iniciar navegação com múltiplos pontos (rota completa)
    startRouteNavigation(routePoints: RoutePoint[], currentLocation?: { lat: number; lng: number }): void {
        if (routePoints.length === 0) {
            console.warn('⚠️ Nenhum ponto de rota fornecido para navegação');
            return;
        }

        console.log('🧭 Iniciando navegação automática da rota:', {
            totalPoints: routePoints.length,
            hasCurrentLocation: !!currentLocation
        });

        // Mostrar opções de navegação para o usuário
        this.showNavigationOptions(routePoints, currentLocation);
    }

    // Mostrar opções de navegação para o usuário escolher
    private showNavigationOptions(routePoints: RoutePoint[], currentLocation?: { lat: number; lng: number }): void {
        const firstDestination = routePoints[0];
        const destinationName = sanitizeString(firstDestination.studentName || firstDestination.schoolName || firstDestination.address || '');

        // Criar modal de opções de forma segura
        const modal = document.createElement('div');
        modal.className = 'fixed inset-0 bg-black bg-opacity-50 flex items-center justify-center z-50';
        
        const modalContent = document.createElement('div');
        modalContent.className = 'bg-white rounded-lg p-6 max-w-sm mx-4 shadow-xl';
        
        const title = createSafeElement('h3', '🧭 Iniciar Navegação', 'text-lg font-semibold text-gray-800 mb-4');
        const description = createSafeElement('p', 'Escolha o app de navegação para ir até:', 'text-gray-600 mb-4');
        const destination = createSafeElement('p', destinationName, 'font-medium text-gray-800 mb-6');
        
        modalContent.appendChild(title);
        modalContent.appendChild(description);
        modalContent.appendChild(destination);
        
        const buttonsContainer = document.createElement('div');
        buttonsContainer.className = 'space-y-3';
        
        const googleBtn = createSafeElement('button', '🗺️ Google Maps', 'w-full bg-blue-500 hover:bg-blue-600 text-white py-3 px-4 rounded-lg flex items-center justify-center gap-2 transition-colors');
        googleBtn.id = 'nav-google';
        
        const wazeBtn = createSafeElement('button', '🚗 Waze', 'w-full bg-purple-500 hover:bg-purple-600 text-white py-3 px-4 rounded-lg flex items-center justify-center gap-2 transition-colors');
        wazeBtn.id = 'nav-waze';
        
        const appleBtn = createSafeElement('button', '🍎 Apple Maps', 'w-full bg-gray-500 hover:bg-gray-600 text-white py-3 px-4 rounded-lg flex items-center justify-center gap-2 transition-colors');
        appleBtn.id = 'nav-apple';
        
        const cancelBtn = createSafeElement('button', 'Cancelar', 'w-full bg-gray-200 hover:bg-gray-300 text-gray-700 py-3 px-4 rounded-lg transition-colors');
        cancelBtn.id = 'nav-cancel';
        
        buttonsContainer.appendChild(googleBtn);
        buttonsContainer.appendChild(wazeBtn);
        buttonsContainer.appendChild(appleBtn);
        buttonsContainer.appendChild(cancelBtn);
        
        modalContent.appendChild(buttonsContainer);
        modal.appendChild(modalContent);

        document.body.appendChild(modal);

        // Event listeners
        const googleBtn = modal.querySelector('#nav-google');
        const wazeBtn = modal.querySelector('#nav-waze');
        const appleBtn = modal.querySelector('#nav-apple');
        const cancelBtn = modal.querySelector('#nav-cancel');

        const removeModal = () => {
            document.body.removeChild(modal);
        };

        googleBtn?.addEventListener('click', () => {
            this.openGoogleMapsRoute(routePoints, currentLocation);
            removeModal();
        });

        wazeBtn?.addEventListener('click', () => {
            this.openWazeRoute(routePoints, currentLocation);
            removeModal();
        });

        appleBtn?.addEventListener('click', () => {
            this.openAppleMapsRoute(routePoints, currentLocation);
            removeModal();
        });

        cancelBtn?.addEventListener('click', removeModal);

        // Fechar ao clicar fora
        modal.addEventListener('click', (e) => {
            if (e.target === modal) {
                removeModal();
            }
        });
    }

    // Abrir Google Maps com rota completa
    private openGoogleMapsRoute(routePoints: RoutePoint[], currentLocation?: { lat: number; lng: number }): void {
        let url = 'https://www.google.com/maps/dir/';

        // Adicionar origem (localização atual ou primeiro ponto)
        if (currentLocation) {
            url += `${currentLocation.lat},${currentLocation.lng}/`;
        }

        // Adicionar todos os pontos da rota
        routePoints.forEach(point => {
            url += `${point.lat},${point.lng}/`;
        });

        // Configurações de navegação
        url += '?travelmode=driving';

        console.log('🗺️ Abrindo Google Maps com rota completa:', url);
        window.open(url, '_blank');
    }

    // Abrir Waze com primeiro destino (Waze não suporta múltiplos pontos)
    private openWazeRoute(routePoints: RoutePoint[], currentLocation?: { lat: number; lng: number }): void {
        const firstDestination = routePoints[0];
        const url = `https://waze.com/ul?ll=${firstDestination.lat}%2C${firstDestination.lng}&navigate=yes`;

        console.log('🚗 Abrindo Waze para primeiro destino:', url);
        window.open(url, '_blank');

        // Avisar sobre múltiplos pontos
        if (routePoints.length > 1) {
            setTimeout(() => {
                alert(`ℹ️ Waze aberto para o primeiro destino. Você tem ${routePoints.length - 1} parada(s) adicional(is) na rota.`);
            }, 1000);
        }
    }

    // Abrir Apple Maps com rota completa
    private openAppleMapsRoute(routePoints: RoutePoint[], currentLocation?: { lat: number; lng: number }): void {
        const firstDestination = routePoints[0];
        let url = 'http://maps.apple.com/?';

        if (currentLocation) {
            url += `saddr=${currentLocation.lat},${currentLocation.lng}&`;
        }

        url += `daddr=${firstDestination.lat},${firstDestination.lng}`;
        url += '&dirflg=d';

        console.log('🍎 Abrindo Apple Maps:', url);
        window.open(url, '_blank');

        // Avisar sobre múltiplos pontos se necessário
        if (routePoints.length > 1) {
            setTimeout(() => {
                alert(`ℹ️ Apple Maps aberto para o primeiro destino. Você tem ${routePoints.length - 1} parada(s) adicional(is) na rota.`);
            }, 1000);
        }
    }

    // Obter localização atual e iniciar navegação
    async startNavigationWithCurrentLocation(routePoints: RoutePoint[]): Promise<void> {
        console.log('📍 Obtendo localização atual para iniciar navegação...');

        try {
            const position = await this.getCurrentPosition();
            const currentLocation = {
                lat: position.coords.latitude,
                lng: position.coords.longitude
            };

            console.log('✅ Localização obtida:', {
                lat: currentLocation.lat.toFixed(6),
                lng: currentLocation.lng.toFixed(6),
                accuracy: position.coords.accuracy
            });

            this.startRouteNavigation(routePoints, currentLocation);
        } catch (error) {
            console.warn('⚠️ Erro ao obter localização, iniciando navegação sem origem:', error);
            this.startRouteNavigation(routePoints);
        }
    }

    // Promisificar getCurrentPosition
    private getCurrentPosition(): Promise<GeolocationPosition> {
        return new Promise((resolve, reject) => {
            if (!navigator.geolocation) {
                reject(new Error('Geolocalização não suportada'));
                return;
            }

            navigator.geolocation.getCurrentPosition(
                resolve,
                reject,
                {
                    enableHighAccuracy: true,
                    timeout: 10000,
                    maximumAge: 60000
                }
            );
        });
    }
}

export const navigationService = NavigationService.getInstance();
export type { NavigationOptions };
=======
import { RoutePoint } from './realTimeTrackingService';

interface NavigationOptions {
    destination: RoutePoint;
    origin?: { lat: number; lng: number };
    mode?: 'driving' | 'walking' | 'transit';
}

class NavigationService {
    private static instance: NavigationService;

    private constructor() { }

    static getInstance(): NavigationService {
        if (!NavigationService.instance) {
            NavigationService.instance = new NavigationService();
        }
        return NavigationService.instance;
    }

    // Abrir navegação no Google Maps
    openGoogleMaps(options: NavigationOptions): void {
        const { destination, origin, mode = 'driving' } = options;

        let url = 'https://www.google.com/maps/dir/';

        if (origin) {
            url += `${origin.lat},${origin.lng}/`;
        }

        url += `${destination.lat},${destination.lng}`;
        url += `/@${destination.lat},${destination.lng},15z`;
        url += `/data=!3m1!4b1!4m2!4m1!3e${this.getModeCode(mode)}`;

        window.open(url, '_blank');
    }

    // Abrir navegação no Waze
    openWaze(options: NavigationOptions): void {
        const { destination } = options;
        const url = `https://waze.com/ul?ll=${destination.lat}%2C${destination.lng}&navigate=yes`;
        window.open(url, '_blank');
    }

    // Abrir navegação no Apple Maps (iOS)
    openAppleMaps(options: NavigationOptions): void {
        const { destination, origin } = options;

        let url = 'http://maps.apple.com/?';

        if (origin) {
            url += `saddr=${origin.lat},${origin.lng}&`;
        }

        url += `daddr=${destination.lat},${destination.lng}`;
        url += '&dirflg=d'; // driving directions

        window.open(url, '_blank');
    }

    // Detectar plataforma e abrir app apropriado
    openNativeNavigation(options: NavigationOptions): void {
        const userAgent = navigator.userAgent.toLowerCase();

        if (userAgent.includes('iphone') || userAgent.includes('ipad')) {
            this.openAppleMaps(options);
        } else if (userAgent.includes('android')) {
            this.openGoogleMaps(options);
        } else {
            // Desktop - abrir Google Maps
            this.openGoogleMaps(options);
        }
    }

    // Obter código do modo de transporte para Google Maps
    private getModeCode(mode: string): string {
        switch (mode) {
            case 'driving':
                return '0';
            case 'walking':
                return '2';
            case 'transit':
                return '3';
            default:
                return '0';
        }
    }

    // Calcular distância entre dois pontos (em metros)
    calculateDistance(
        point1: { lat: number; lng: number },
        point2: { lat: number; lng: number }
    ): number {
        const R = 6371e3; // Raio da Terra em metros
        const φ1 = (point1.lat * Math.PI) / 180;
        const φ2 = (point2.lat * Math.PI) / 180;
        const Δφ = ((point2.lat - point1.lat) * Math.PI) / 180;
        const Δλ = ((point2.lng - point1.lng) * Math.PI) / 180;

        const a =
            Math.sin(Δφ / 2) * Math.sin(Δφ / 2) +
            Math.cos(φ1) * Math.cos(φ2) * Math.sin(Δλ / 2) * Math.sin(Δλ / 2);
        const c = 2 * Math.atan2(Math.sqrt(a), Math.sqrt(1 - a));

        return R * c;
    }

    // Verificar se está próximo de um ponto (dentro do raio especificado)
    isNearPoint(
        currentLocation: { lat: number; lng: number },
        targetPoint: { lat: number; lng: number },
        radiusMeters: number = 100
    ): boolean {
        const distance = this.calculateDistance(currentLocation, targetPoint);
        return distance <= radiusMeters;
    }

    // Iniciar navegação com múltiplos pontos (rota completa)
    startRouteNavigation(routePoints: RoutePoint[], currentLocation?: { lat: number; lng: number }): void {
        if (routePoints.length === 0) {
            console.warn('⚠️ Nenhum ponto de rota fornecido para navegação');
            return;
        }

        console.log('🧭 Iniciando navegação automática da rota:', {
            totalPoints: routePoints.length,
            hasCurrentLocation: !!currentLocation
        });

        // Mostrar opções de navegação para o usuário
        this.showNavigationOptions(routePoints, currentLocation);
    }

    // Mostrar opções de navegação para o usuário escolher
    private showNavigationOptions(routePoints: RoutePoint[], currentLocation?: { lat: number; lng: number }): void {
        const firstDestination = routePoints[0];
        const destinationName = firstDestination.studentName || firstDestination.schoolName || firstDestination.address;

        // Criar modal de opções
        const modal = document.createElement('div');
        modal.className = 'fixed inset-0 bg-black bg-opacity-50 flex items-center justify-center z-50';
        modal.innerHTML = `
            <div class="bg-white rounded-lg p-6 max-w-sm mx-4 shadow-xl">
                <h3 class="text-lg font-semibold text-gray-800 mb-4">🧭 Iniciar Navegação</h3>
                <p class="text-gray-600 mb-4">Escolha o app de navegação para ir até:</p>
                <p class="font-medium text-gray-800 mb-6">${destinationName}</p>
                
                <div class="space-y-3">
                    <button id="nav-google" class="w-full bg-blue-500 hover:bg-blue-600 text-white py-3 px-4 rounded-lg flex items-center justify-center gap-2 transition-colors">
                        🗺️ Google Maps
                    </button>
                    <button id="nav-waze" class="w-full bg-purple-500 hover:bg-purple-600 text-white py-3 px-4 rounded-lg flex items-center justify-center gap-2 transition-colors">
                        🚗 Waze
                    </button>
                    <button id="nav-apple" class="w-full bg-gray-500 hover:bg-gray-600 text-white py-3 px-4 rounded-lg flex items-center justify-center gap-2 transition-colors">
                        🍎 Apple Maps
                    </button>
                    <button id="nav-cancel" class="w-full bg-gray-200 hover:bg-gray-300 text-gray-700 py-3 px-4 rounded-lg transition-colors">
                        Cancelar
                    </button>
                </div>
            </div>
        `;

        document.body.appendChild(modal);

        // Event listeners
        const googleBtn = modal.querySelector('#nav-google');
        const wazeBtn = modal.querySelector('#nav-waze');
        const appleBtn = modal.querySelector('#nav-apple');
        const cancelBtn = modal.querySelector('#nav-cancel');

        const removeModal = () => {
            document.body.removeChild(modal);
        };

        googleBtn?.addEventListener('click', () => {
            this.openGoogleMapsRoute(routePoints, currentLocation);
            removeModal();
        });

        wazeBtn?.addEventListener('click', () => {
            this.openWazeRoute(routePoints, currentLocation);
            removeModal();
        });

        appleBtn?.addEventListener('click', () => {
            this.openAppleMapsRoute(routePoints, currentLocation);
            removeModal();
        });

        cancelBtn?.addEventListener('click', removeModal);

        // Fechar ao clicar fora
        modal.addEventListener('click', (e) => {
            if (e.target === modal) {
                removeModal();
            }
        });
    }

    // Abrir Google Maps com rota completa
    private openGoogleMapsRoute(routePoints: RoutePoint[], currentLocation?: { lat: number; lng: number }): void {
        let url = 'https://www.google.com/maps/dir/';

        // Adicionar origem (localização atual ou primeiro ponto)
        if (currentLocation) {
            url += `${currentLocation.lat},${currentLocation.lng}/`;
        }

        // Adicionar todos os pontos da rota
        routePoints.forEach(point => {
            url += `${point.lat},${point.lng}/`;
        });

        // Configurações de navegação
        url += '?travelmode=driving';

        console.log('🗺️ Abrindo Google Maps com rota completa:', url);
        window.open(url, '_blank');
    }

    // Abrir Waze com primeiro destino (Waze não suporta múltiplos pontos)
    private openWazeRoute(routePoints: RoutePoint[], currentLocation?: { lat: number; lng: number }): void {
        const firstDestination = routePoints[0];
        const url = `https://waze.com/ul?ll=${firstDestination.lat}%2C${firstDestination.lng}&navigate=yes`;

        console.log('🚗 Abrindo Waze para primeiro destino:', url);
        window.open(url, '_blank');

        // Avisar sobre múltiplos pontos
        if (routePoints.length > 1) {
            setTimeout(() => {
                alert(`ℹ️ Waze aberto para o primeiro destino. Você tem ${routePoints.length - 1} parada(s) adicional(is) na rota.`);
            }, 1000);
        }
    }

    // Abrir Apple Maps com rota completa
    private openAppleMapsRoute(routePoints: RoutePoint[], currentLocation?: { lat: number; lng: number }): void {
        const firstDestination = routePoints[0];
        let url = 'http://maps.apple.com/?';

        if (currentLocation) {
            url += `saddr=${currentLocation.lat},${currentLocation.lng}&`;
        }

        url += `daddr=${firstDestination.lat},${firstDestination.lng}`;
        url += '&dirflg=d';

        console.log('🍎 Abrindo Apple Maps:', url);
        window.open(url, '_blank');

        // Avisar sobre múltiplos pontos se necessário
        if (routePoints.length > 1) {
            setTimeout(() => {
                alert(`ℹ️ Apple Maps aberto para o primeiro destino. Você tem ${routePoints.length - 1} parada(s) adicional(is) na rota.`);
            }, 1000);
        }
    }

    // Obter localização atual e iniciar navegação
    async startNavigationWithCurrentLocation(routePoints: RoutePoint[]): Promise<void> {
        console.log('📍 Obtendo localização atual para iniciar navegação...');

        try {
            const position = await this.getCurrentPosition();
            const currentLocation = {
                lat: position.coords.latitude,
                lng: position.coords.longitude
            };

            console.log('✅ Localização obtida:', {
                lat: currentLocation.lat.toFixed(6),
                lng: currentLocation.lng.toFixed(6),
                accuracy: position.coords.accuracy
            });

            this.startRouteNavigation(routePoints, currentLocation);
        } catch (error) {
            console.warn('⚠️ Erro ao obter localização, iniciando navegação sem origem:', error);
            this.startRouteNavigation(routePoints);
        }
    }

    // Promisificar getCurrentPosition
    private getCurrentPosition(): Promise<GeolocationPosition> {
        return new Promise((resolve, reject) => {
            if (!navigator.geolocation) {
                reject(new Error('Geolocalização não suportada'));
                return;
            }

            navigator.geolocation.getCurrentPosition(
                resolve,
                reject,
                {
                    enableHighAccuracy: true,
                    timeout: 10000,
                    maximumAge: 60000
                }
            );
        });
    }
}

export const navigationService = NavigationService.getInstance();
export type { NavigationOptions, RoutePoint };
>>>>>>> 38850458
<|MERGE_RESOLUTION|>--- conflicted
+++ resolved
@@ -1,4 +1,3 @@
-<<<<<<< HEAD
 import { RoutePoint } from './realTimeTrackingService';
 import { sanitizeString, createSafeElement } from '../utils/sanitizer';
 
@@ -319,314 +318,4 @@
 }
 
 export const navigationService = NavigationService.getInstance();
-export type { NavigationOptions };
-=======
-import { RoutePoint } from './realTimeTrackingService';
-
-interface NavigationOptions {
-    destination: RoutePoint;
-    origin?: { lat: number; lng: number };
-    mode?: 'driving' | 'walking' | 'transit';
-}
-
-class NavigationService {
-    private static instance: NavigationService;
-
-    private constructor() { }
-
-    static getInstance(): NavigationService {
-        if (!NavigationService.instance) {
-            NavigationService.instance = new NavigationService();
-        }
-        return NavigationService.instance;
-    }
-
-    // Abrir navegação no Google Maps
-    openGoogleMaps(options: NavigationOptions): void {
-        const { destination, origin, mode = 'driving' } = options;
-
-        let url = 'https://www.google.com/maps/dir/';
-
-        if (origin) {
-            url += `${origin.lat},${origin.lng}/`;
-        }
-
-        url += `${destination.lat},${destination.lng}`;
-        url += `/@${destination.lat},${destination.lng},15z`;
-        url += `/data=!3m1!4b1!4m2!4m1!3e${this.getModeCode(mode)}`;
-
-        window.open(url, '_blank');
-    }
-
-    // Abrir navegação no Waze
-    openWaze(options: NavigationOptions): void {
-        const { destination } = options;
-        const url = `https://waze.com/ul?ll=${destination.lat}%2C${destination.lng}&navigate=yes`;
-        window.open(url, '_blank');
-    }
-
-    // Abrir navegação no Apple Maps (iOS)
-    openAppleMaps(options: NavigationOptions): void {
-        const { destination, origin } = options;
-
-        let url = 'http://maps.apple.com/?';
-
-        if (origin) {
-            url += `saddr=${origin.lat},${origin.lng}&`;
-        }
-
-        url += `daddr=${destination.lat},${destination.lng}`;
-        url += '&dirflg=d'; // driving directions
-
-        window.open(url, '_blank');
-    }
-
-    // Detectar plataforma e abrir app apropriado
-    openNativeNavigation(options: NavigationOptions): void {
-        const userAgent = navigator.userAgent.toLowerCase();
-
-        if (userAgent.includes('iphone') || userAgent.includes('ipad')) {
-            this.openAppleMaps(options);
-        } else if (userAgent.includes('android')) {
-            this.openGoogleMaps(options);
-        } else {
-            // Desktop - abrir Google Maps
-            this.openGoogleMaps(options);
-        }
-    }
-
-    // Obter código do modo de transporte para Google Maps
-    private getModeCode(mode: string): string {
-        switch (mode) {
-            case 'driving':
-                return '0';
-            case 'walking':
-                return '2';
-            case 'transit':
-                return '3';
-            default:
-                return '0';
-        }
-    }
-
-    // Calcular distância entre dois pontos (em metros)
-    calculateDistance(
-        point1: { lat: number; lng: number },
-        point2: { lat: number; lng: number }
-    ): number {
-        const R = 6371e3; // Raio da Terra em metros
-        const φ1 = (point1.lat * Math.PI) / 180;
-        const φ2 = (point2.lat * Math.PI) / 180;
-        const Δφ = ((point2.lat - point1.lat) * Math.PI) / 180;
-        const Δλ = ((point2.lng - point1.lng) * Math.PI) / 180;
-
-        const a =
-            Math.sin(Δφ / 2) * Math.sin(Δφ / 2) +
-            Math.cos(φ1) * Math.cos(φ2) * Math.sin(Δλ / 2) * Math.sin(Δλ / 2);
-        const c = 2 * Math.atan2(Math.sqrt(a), Math.sqrt(1 - a));
-
-        return R * c;
-    }
-
-    // Verificar se está próximo de um ponto (dentro do raio especificado)
-    isNearPoint(
-        currentLocation: { lat: number; lng: number },
-        targetPoint: { lat: number; lng: number },
-        radiusMeters: number = 100
-    ): boolean {
-        const distance = this.calculateDistance(currentLocation, targetPoint);
-        return distance <= radiusMeters;
-    }
-
-    // Iniciar navegação com múltiplos pontos (rota completa)
-    startRouteNavigation(routePoints: RoutePoint[], currentLocation?: { lat: number; lng: number }): void {
-        if (routePoints.length === 0) {
-            console.warn('⚠️ Nenhum ponto de rota fornecido para navegação');
-            return;
-        }
-
-        console.log('🧭 Iniciando navegação automática da rota:', {
-            totalPoints: routePoints.length,
-            hasCurrentLocation: !!currentLocation
-        });
-
-        // Mostrar opções de navegação para o usuário
-        this.showNavigationOptions(routePoints, currentLocation);
-    }
-
-    // Mostrar opções de navegação para o usuário escolher
-    private showNavigationOptions(routePoints: RoutePoint[], currentLocation?: { lat: number; lng: number }): void {
-        const firstDestination = routePoints[0];
-        const destinationName = firstDestination.studentName || firstDestination.schoolName || firstDestination.address;
-
-        // Criar modal de opções
-        const modal = document.createElement('div');
-        modal.className = 'fixed inset-0 bg-black bg-opacity-50 flex items-center justify-center z-50';
-        modal.innerHTML = `
-            <div class="bg-white rounded-lg p-6 max-w-sm mx-4 shadow-xl">
-                <h3 class="text-lg font-semibold text-gray-800 mb-4">🧭 Iniciar Navegação</h3>
-                <p class="text-gray-600 mb-4">Escolha o app de navegação para ir até:</p>
-                <p class="font-medium text-gray-800 mb-6">${destinationName}</p>
-                
-                <div class="space-y-3">
-                    <button id="nav-google" class="w-full bg-blue-500 hover:bg-blue-600 text-white py-3 px-4 rounded-lg flex items-center justify-center gap-2 transition-colors">
-                        🗺️ Google Maps
-                    </button>
-                    <button id="nav-waze" class="w-full bg-purple-500 hover:bg-purple-600 text-white py-3 px-4 rounded-lg flex items-center justify-center gap-2 transition-colors">
-                        🚗 Waze
-                    </button>
-                    <button id="nav-apple" class="w-full bg-gray-500 hover:bg-gray-600 text-white py-3 px-4 rounded-lg flex items-center justify-center gap-2 transition-colors">
-                        🍎 Apple Maps
-                    </button>
-                    <button id="nav-cancel" class="w-full bg-gray-200 hover:bg-gray-300 text-gray-700 py-3 px-4 rounded-lg transition-colors">
-                        Cancelar
-                    </button>
-                </div>
-            </div>
-        `;
-
-        document.body.appendChild(modal);
-
-        // Event listeners
-        const googleBtn = modal.querySelector('#nav-google');
-        const wazeBtn = modal.querySelector('#nav-waze');
-        const appleBtn = modal.querySelector('#nav-apple');
-        const cancelBtn = modal.querySelector('#nav-cancel');
-
-        const removeModal = () => {
-            document.body.removeChild(modal);
-        };
-
-        googleBtn?.addEventListener('click', () => {
-            this.openGoogleMapsRoute(routePoints, currentLocation);
-            removeModal();
-        });
-
-        wazeBtn?.addEventListener('click', () => {
-            this.openWazeRoute(routePoints, currentLocation);
-            removeModal();
-        });
-
-        appleBtn?.addEventListener('click', () => {
-            this.openAppleMapsRoute(routePoints, currentLocation);
-            removeModal();
-        });
-
-        cancelBtn?.addEventListener('click', removeModal);
-
-        // Fechar ao clicar fora
-        modal.addEventListener('click', (e) => {
-            if (e.target === modal) {
-                removeModal();
-            }
-        });
-    }
-
-    // Abrir Google Maps com rota completa
-    private openGoogleMapsRoute(routePoints: RoutePoint[], currentLocation?: { lat: number; lng: number }): void {
-        let url = 'https://www.google.com/maps/dir/';
-
-        // Adicionar origem (localização atual ou primeiro ponto)
-        if (currentLocation) {
-            url += `${currentLocation.lat},${currentLocation.lng}/`;
-        }
-
-        // Adicionar todos os pontos da rota
-        routePoints.forEach(point => {
-            url += `${point.lat},${point.lng}/`;
-        });
-
-        // Configurações de navegação
-        url += '?travelmode=driving';
-
-        console.log('🗺️ Abrindo Google Maps com rota completa:', url);
-        window.open(url, '_blank');
-    }
-
-    // Abrir Waze com primeiro destino (Waze não suporta múltiplos pontos)
-    private openWazeRoute(routePoints: RoutePoint[], currentLocation?: { lat: number; lng: number }): void {
-        const firstDestination = routePoints[0];
-        const url = `https://waze.com/ul?ll=${firstDestination.lat}%2C${firstDestination.lng}&navigate=yes`;
-
-        console.log('🚗 Abrindo Waze para primeiro destino:', url);
-        window.open(url, '_blank');
-
-        // Avisar sobre múltiplos pontos
-        if (routePoints.length > 1) {
-            setTimeout(() => {
-                alert(`ℹ️ Waze aberto para o primeiro destino. Você tem ${routePoints.length - 1} parada(s) adicional(is) na rota.`);
-            }, 1000);
-        }
-    }
-
-    // Abrir Apple Maps com rota completa
-    private openAppleMapsRoute(routePoints: RoutePoint[], currentLocation?: { lat: number; lng: number }): void {
-        const firstDestination = routePoints[0];
-        let url = 'http://maps.apple.com/?';
-
-        if (currentLocation) {
-            url += `saddr=${currentLocation.lat},${currentLocation.lng}&`;
-        }
-
-        url += `daddr=${firstDestination.lat},${firstDestination.lng}`;
-        url += '&dirflg=d';
-
-        console.log('🍎 Abrindo Apple Maps:', url);
-        window.open(url, '_blank');
-
-        // Avisar sobre múltiplos pontos se necessário
-        if (routePoints.length > 1) {
-            setTimeout(() => {
-                alert(`ℹ️ Apple Maps aberto para o primeiro destino. Você tem ${routePoints.length - 1} parada(s) adicional(is) na rota.`);
-            }, 1000);
-        }
-    }
-
-    // Obter localização atual e iniciar navegação
-    async startNavigationWithCurrentLocation(routePoints: RoutePoint[]): Promise<void> {
-        console.log('📍 Obtendo localização atual para iniciar navegação...');
-
-        try {
-            const position = await this.getCurrentPosition();
-            const currentLocation = {
-                lat: position.coords.latitude,
-                lng: position.coords.longitude
-            };
-
-            console.log('✅ Localização obtida:', {
-                lat: currentLocation.lat.toFixed(6),
-                lng: currentLocation.lng.toFixed(6),
-                accuracy: position.coords.accuracy
-            });
-
-            this.startRouteNavigation(routePoints, currentLocation);
-        } catch (error) {
-            console.warn('⚠️ Erro ao obter localização, iniciando navegação sem origem:', error);
-            this.startRouteNavigation(routePoints);
-        }
-    }
-
-    // Promisificar getCurrentPosition
-    private getCurrentPosition(): Promise<GeolocationPosition> {
-        return new Promise((resolve, reject) => {
-            if (!navigator.geolocation) {
-                reject(new Error('Geolocalização não suportada'));
-                return;
-            }
-
-            navigator.geolocation.getCurrentPosition(
-                resolve,
-                reject,
-                {
-                    enableHighAccuracy: true,
-                    timeout: 10000,
-                    maximumAge: 60000
-                }
-            );
-        });
-    }
-}
-
-export const navigationService = NavigationService.getInstance();
-export type { NavigationOptions, RoutePoint };
->>>>>>> 38850458
+export type { NavigationOptions };